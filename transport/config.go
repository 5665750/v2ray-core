package transport

<<<<<<< HEAD
import "github.com/v2ray/v2ray-core/transport/hub/kcpv"

=======
// Config for V2Ray transport layer.
>>>>>>> 679d6465
type Config struct {
	ConnectionReuse bool
	enableKcp       bool
	kcpConfig       *kcpv.Config
}

// Apply applies this Config.
func (this *Config) Apply() error {
	if this.ConnectionReuse {
		connectionReuse = true
	}
	enableKcp = this.enableKcp
	if enableKcp {
		KcpConfig = this.kcpConfig
	}
	return nil
}<|MERGE_RESOLUTION|>--- conflicted
+++ resolved
@@ -1,11 +1,8 @@
 package transport
 
-<<<<<<< HEAD
 import "github.com/v2ray/v2ray-core/transport/hub/kcpv"
 
-=======
 // Config for V2Ray transport layer.
->>>>>>> 679d6465
 type Config struct {
 	ConnectionReuse bool
 	enableKcp       bool
